--- conflicted
+++ resolved
@@ -1,13 +1,8 @@
 #!/home/pi/.virtualenvs/owl/bin/python3
 from algorithms import exg, exg_standardised, exg_standardised_hue, hsv, exgr, gndvi, maxg
-<<<<<<< HEAD
 from button_inputs import Recorder
-from image_sampler import image_sample
-=======
-from button_inputs import Selector, Recorder
 from image_sampler import bounding_box_image_sample, square_image_sample, whole_image_save
 from datetime import datetime, timezone
->>>>>>> f9dd371e
 from imutils.video import VideoStream, FileVideoStream, FPS
 from imutils import grab_contours
 from relay_control import Controller
@@ -309,7 +304,6 @@
             self.laneCoords[i] = laneX
 
 
-<<<<<<< HEAD
     def hoot(self,
              sprayDur,
              delay,
@@ -320,11 +314,7 @@
              algorithm='exg',
              minArea=10,
              log_fps=False):
-=======
-    def hoot(self, sprayDur, delay, sampleMethod=None, sampleFreq=60, saveDir='output', camera_name='cam1', algorithm='exg',
-             selectorEnabled=False, minArea=10, log_fps=False):
->>>>>>> f9dd371e
-
+     
         # track FPS and framecount
         frameCount = 0
         if sampleMethod is not None:
